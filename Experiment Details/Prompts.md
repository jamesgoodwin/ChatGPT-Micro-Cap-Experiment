--- conflicted
+++ resolved
@@ -1,6 +1,3 @@
-<<<<<<< HEAD
-You are a professional-grade portfolio strategist. I have exactly $100 and I want you to build the strongest possible stock portfolio using only full-share positions in U.S.-listed micro-cap stocks (market cap under $300M). Your objective is to generate maximum return from today (6-27-25) to 6 months from now (12-27-25). This is your timeframe, you may not make any decisions after the end date. Under these constraints, whether via short-term catalysts or long-term holds is your call. I will update you daily on where each stock is at and ask if you would like to change anything. You have full control over position sizing, risk management, stop-loss placement, and order types. You may concentrate or diversify at will. Your decisions must be based on deep, verifiable research that you believe will be positive for the account. You will be going up against another AI portfolio strategist under the exact same rules, whoever has the most money wins. Now, use deep research and create your portfolio.
-=======
 # Prompts: 
 
 ## Instructions (added on 8/1): 
@@ -17,5 +14,4 @@
 Currently, this is your return (above/below) over the market: (insert returns).  
 The last A.I. analyst had this thesis for the current holdings: (insert last thesis)."
 
-**Note: By no means am I a "prompt engineer." I came up with these off the top of my head. If you have prompts you would like to use, email me and I will be sure to credit you!**
->>>>>>> f2de110b
+**Note: By no means am I a "prompt engineer." I came up with these off the top of my head. If you have prompts you would like to use, email me and I will be sure to credit you!**